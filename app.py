# -*- coding: utf-8 -*-
from __future__ import annotations

import glob
import json
import os
import socket
import sqlite3
import subprocess
from datetime import datetime
from datetime import timezone

import paho.mqtt.client as mqtt
import yaml  # type: ignore
from dotenv import dotenv_values
from flask import Flask
from flask import g
from flask import jsonify
from flask import request
from flask import Response

import tasks as tasks


config = dotenv_values(".env")  # a dictionary

app = Flask(__name__)


## CONNECT TO MQTT server / broker
client = mqtt.Client()
client.connect("localhost")
client.loop_start()
LOG_TOPIC = f"pioreactor/{socket.gethostname()}/$experiment/logs/ui"


## UTILS
def msg_to_JSON(msg, task, level):
    return json.dumps(
        {
            "message": msg.strip(),
            "task": task,
            "source": "ui",
            "level": level,
            "timestamp": datetime.now(timezone.utc).isoformat().replace("+00:00", "Z"),
        }
    )


def publish_to_log(msg, task, level="DEBUG"):
    print(msg)
    client.publish(LOG_TOPIC, msg_to_JSON(msg, task, level))


def publish_to_error_log(msg, task):
    publish_to_log(json.dumps(msg), task, "ERROR")


def _make_dicts(cursor, row):
    return dict((cursor.description[idx][0], value) for idx, value in enumerate(row))


def _get_db_connection():
    db = getattr(g, "_database", None)
    if db is None:
        db = g._database = sqlite3.connect(config["DB_LOCATION"])
        db.row_factory = _make_dicts

    return db


def query_db(query, args=(), one=False):
    cur = _get_db_connection().execute(query, args)
    rv = cur.fetchall()
    cur.close()
    return (rv[0] if rv else None) if one else rv

<<<<<<< HEAD

def insert_into_db(query, args=()):
=======
def insert_into_db(insert_smt, args=()):
>>>>>>> 28dafaf9
    con = _get_db_connection()
    cur = con.cursor()
    cur.execute(insert_smt, args)
    con.commit()
    cur.close()
    return


## PIOREACTOR CONTROL


@app.route("/api/stop-all", methods=["POST"])
def stop_all():
    """Kills all jobs"""
    result = subprocess.run(["pios", "kill", "--all-jobs", "-y"], capture_output=True)

    if result.returncode != 0:
        publish_to_error_log(result.stdout, "stop_all")
        publish_to_error_log(result.stderr, "stop_all")
        return Response(500)

    return Response(200)


@app.route("/api/stop/<job>/<unit>", methods=["POST"])
def stop_job_on_unit(job, unit):
    """Kills specified job on unit"""

    jobs_to_kill_over_MQTT = ["add_media", "add_alt_media", "remove_waste"]

    if job in jobs_to_kill_over_MQTT:
        client.publish(f"pioreactor/{unit}/$experiment/{job}/$state/set", "disconnected", qos=2)

    else:
        result = subprocess.run(["pios", "kill", job, "-y", "--units", unit], capture_output=True)

        if result.returncode != 0:
            publish_to_error_log(result.stdout, "stop_all")
            publish_to_error_log(result.stderr, "stop_all")
            return Response(500)

    return Response(200)


@app.route("/api/run/<job>/<unit>", methods=["POST"])
def run_job_on_unit(job, unit):
    """Runs specified job on unit"""

    # client = connection to mqtt server

    json_string = request.data

    client.publish(f"pioreactor/{unit}/$experiment/run/{job}", json_string, qos=2)

    return Response(200)


@app.route("/api/reboot/<unit>", methods=["POST"])
def reboot_unit(unit):
    """Reboots unit"""  # should return a 0
    result = subprocess.run(["pios", "reboot", "-y", "--units", unit], capture_output=True)

    if result.returncode != 0:
        publish_to_error_log(result.stdout, "reboot")
        publish_to_error_log(result.stderr, "reboot")
        return Response(500)

    return Response(200)


## DATA FOR CARDS ON OVERVIEW


@app.route("/api/recent_logs", methods=["GET"])
def recent_logs():
    """Shows event logs from all units"""
    args = request.args
    if "min_level" in args:
        min_level = args["min_level"]
    else:
        min_level = "INFO"

    if min_level == "DEBUG":
        level_string = '(level == "ERROR" or level == "WARNING" or level == "NOTICE" or level == "INFO" or level == "DEBUG")'
    elif min_level == "INFO":
        level_string = (
            '(level == "ERROR" or level == "NOTICE" or level == "INFO" or level == "WARNING")'
        )
    elif min_level == "WARNING":
        level_string = '(level == "ERROR" or level == "WARNING")'
    elif min_level == "ERROR":
        level_string = '(level == "ERROR")'
    else:
        level_string = (
            '(level == "ERROR" or level == "NOTICE" or level == "INFO" or level == "WARNING")'
        )

    try:
        recent_logs = query_db(
            f"SELECT l.timestamp, level=='ERROR'as is_error, level=='WARNING' as is_warning, level=='NOTICE' as is_notice, l.pioreactor_unit, message, task FROM logs AS l LEFT JOIN latest_experiment AS le ON (le.experiment = l.experiment OR l.experiment=?) WHERE {level_string} AND l.timestamp >= MAX(strftime('%Y-%m-%dT%H:%M:%S', datetime('now', '-24 hours')), le.created_at) ORDER BY l.timestamp DESC LIMIT 50;",
            ("'$experiment'",),
        )
    except Exception as e:
        publish_to_error_log(str(e), "recent_logs")
        return Response(500)

    return jsonify(recent_logs)


@app.route("/api/time_series/growth_rates/<experiment>", methods=["GET"])
def growth_rates(experiment):
    """Gets growth rates for all units"""
    args = request.args
    filter_mod_n = args.get("filter_mod_n", 100)

    try:
        growth_rates = query_db(
            "SELECT json_object('series', json_group_array(unit), 'data', json_group_array(json(data))) as result FROM (SELECT pioreactor_unit as unit, json_group_array(json_object('x', timestamp, 'y', round(rate, 5))) as data FROM growth_rates WHERE experiment=? AND ((ROWID * 0.61803398875) - cast(ROWID * 0.61803398875 as int) < 1.0/?) GROUP BY 1);",
            (experiment, filter_mod_n),
            one=True,
        )

    except Exception as e:
        publish_to_error_log(str(e), "growth_rates")
        return Response(400)

    return growth_rates["result"]


@app.route("/api/time_series/temperature_readings/<experiment>", methods=["GET"])
def temperature_readings(experiment):
    """Gets temperature readings for all units"""
    args = request.args
    filter_mod_n = args.get("filter_mod_n", 100)

    try:
        temperature_readings = query_db(
            "SELECT json_object('series', json_group_array(unit), 'data', json_group_array(json(data))) as result FROM (SELECT pioreactor_unit as unit, json_group_array(json_object('x', timestamp, 'y', round(temperature_c, 2))) as data FROM temperature_readings WHERE experiment=? AND ((ROWID * 0.61803398875) - cast(ROWID * 0.61803398875 as int) < 1.0/?) GROUP BY 1);",
            (experiment, filter_mod_n),
            one=True,
        )

    except Exception as e:
        publish_to_error_log(str(e), "temperature_readings")
        return Response(400)

    return temperature_readings["result"]


@app.route("/api/time_series/od_readings_filtered/<experiment>", methods=["GET"])
def od_readings_filtered(experiment):
    """Gets normalized od for all units"""
    args = request.args
    filter_mod_n = args.get("filter_mod_n", 100)
    lookback = float(args.get("lookback", 4))

    try:
        filtered_od_readings = query_db(
            "SELECT json_object('series', json_group_array(unit), 'data', json_group_array(json(data))) as result FROM (SELECT pioreactor_unit as unit, json_group_array(json_object('x', timestamp, 'y', round(normalized_od_reading, 7))) as data FROM od_readings_filtered WHERE experiment=? AND ((ROWID * 0.61803398875) - cast(ROWID * 0.61803398875 as int) < 1.0/?) AND timestamp > strftime('%Y-%m-%dT%H:%M:%S', datetime('now',?)) GROUP BY 1);",
            (experiment, filter_mod_n, f"-{lookback} hours"),
            one=True,
        )

    except Exception as e:
        publish_to_error_log(str(e), "od_readings_filtered")
        return Response(400)

    return filtered_od_readings["result"]


@app.route("/api/time_series/od_readings/<experiment>", methods=["GET"])
def od_readings(experiment):
    """Gets raw od for all units"""
    args = request.args
    filter_mod_n = args.get("filter_mod_n", 100)
    lookback = float(args.get("lookback", 4))

    try:
        raw_od_readings = query_db(
            "SELECT json_object('series', json_group_array(unit), 'data', json_group_array(json(data))) as result FROM (SELECT pioreactor_unit || '-' || channel as unit, json_group_array(json_object('x', timestamp, 'y', round(od_reading, 7))) as data FROM od_readings WHERE experiment=? AND ((ROWID * 0.61803398875) - cast(ROWID * 0.61803398875 as int) < 1.0/?) and timestamp > strftime('%Y-%m-%dT%H:%M:%S', datetime('now', ?)) GROUP BY 1);",
            (experiment, filter_mod_n, f"-{lookback} hours"),
            one=True,
        )

    except Exception as e:
        publish_to_error_log(str(e), "od_readings")
        return Response(400)

    return raw_od_readings["result"]


@app.route("/api/time_series/alt_media_fraction/<experiment>", methods=["GET"])
def alt_media_fraction(experiment):
    """get fraction of alt media added to vial"""

    try:
        alt_media_fraction_ = query_db(
            "SELECT json_object('series', json_group_array(unit), 'data', json_group_array(json(data))) as result FROM (SELECT pioreactor_unit as unit, json_group_array(json_object('x', timestamp, 'y', round(alt_media_fraction, 7))) as data FROM alt_media_fractions WHERE experiment=? GROUP BY 1);",
            (experiment,),
            one=True,
        )

    except Exception as e:
        publish_to_error_log(str(e), "alt_media_fractions")
        return Response(400)

    return alt_media_fraction_["result"]


@app.route("/api/recent_media_rates", methods=["GET"])
def recent_media_rates():
    """Shows amount of added media per unit"""
    ## this one confusing
    hours = 3

    try:
        rows = query_db(
            "SELECT d.pioreactor_unit, SUM(CASE WHEN event='add_media' THEN volume_change_ml ELSE 0 END) / ? AS media_rate, SUM(CASE WHEN event='add_alt_media' THEN volume_change_ml ELSE 0 END) / ? AS alt_media_rate FROM dosing_events AS d JOIN latest_experiment USING (experiment) WHERE datetime(d.timestamp) >= datetime('now', '-? hours') AND event IN ('add_alt_media', 'add_media') AND source_of_event LIKE 'dosing_automation%' GROUP BY d.pioreactor_unit;",
            (hours, hours),
        )

        json_result = {}
        aggregate = {"altMediaRate": 0.0, "mediaRate": 0.0}
        for row in rows:
            json_result[row["pioreactor_unit"]] = {
                "alt_media_rate": row["alt_media_rate"],
                "media_rate": row["media_rate"],
            }
            aggregate["media_rate"] = aggregate["media_rate"] + row["media_rate"]
            aggregate["alt_media_rate"] = aggregate["alt_media_rate"] + row["alt_media_rate"]

        json_result["all"] = aggregate
        return jsonify(json_result)

    except Exception as e:
        publish_to_error_log(str(e), "recent_media_rates")
        return Response(400)


## CALIBRATIONS


@app.route("/api/calibrations/<pioreactor_unit>/<calibration_type>", methods=["GET"])
def get_unit_calibrations(pioreactor_unit, calibration_type):

    try:
        unit_calibration = query_db(
            "SELECT * FROM calibrations WHERE type=? AND pioreactor_unit=?",
            (calibration_type, pioreactor_unit),
        )

    except Exception as e:
        publish_to_error_log(str(e), "get_unit_calibrations")
        return Response(400)

    return jsonify(unit_calibration)


## PLUGINS


@app.route("/api/get_installed_plugins", methods=["GET"])
def list_installed_plugins():

    result = subprocess.run(["pio", "list-plugins", "--json"], capture_output=True)

    if result.returncode != 0:
        publish_to_error_log(str(result.stdout), "get_installed_plugins")
        publish_to_error_log(str(result.stderr), "get_installed_plugins")
        return []

    else:
        return result.stdout


@app.route("/api/install_plugin", methods=["POST"])
def install_plugin():

    body = request.get_json()

    result = subprocess.run(["pios", "install-plugin", body["plugin_name"]], capture_output=True)

    if result.returncode != 0:
        publish_to_error_log(result.stdout, "install_plugin")
        publish_to_error_log(result.stderr, "install_plugin")
        return Response(500)

    return Response(200)


@app.route("/api/uninstall_plugin", methods=["POST"])
def uninstall_plugin():

    body = request.get_json()  # dictionary of data that the client sends

    result = subprocess.run(["pios", "uninstall-plugin", body["plugin_name"]], capture_output=True)

    if result.returncode != 0:
        publish_to_error_log(result.stdout, "uninstall-plugin")
        publish_to_error_log(result.stderr, "uninstall_plugin")
        return Response(500)

    return Response(200)


## MISC


@app.route("/api/contrib/automations/<automation_type>", methods=["GET"])
def get_automation_contrib(automation_type):
    """TODO: dosing doesn't do anything..."""
    try:
        automation_path = os.path.join(config["CONTRIB_FOLDER"], "automations", automation_type)

        files = glob.glob(
            automation_path + "/*.y[a]ml"
        )  # list of strings, where strings rep. paths to  yaml files

        automations = []  # list of dict

        for file in files:
            with open(file) as file_stream:
                automations.append(
                    yaml.safe_load(file_stream.read())
                )  # read returns string, safe_load converts to python object == dict

        return jsonify(automations)

    except Exception as e:
        publish_to_error_log(str(e), "get_automation_contrib")
        return Response(400)


@app.route("/api/contrib/jobs", methods=["GET"])
def get_job_contrib():
    try:
        job_path = os.path.join(config["CONTRIB_FOLDER"], "jobs")

        files = glob.glob(
            job_path + "/*.y[a]ml"
        )  # list of strings, where strings rep. paths to  yaml files

        jobs = []  # list of dict

        for file in files:
            with open(file) as file_stream:
                jobs.append(
                    yaml.safe_load(file_stream.read())
                )  # read returns string, safe_load converts to python object == dict

        return jsonify(jobs)

    except Exception as e:
        publish_to_error_log(str(e), "get_job_contrib")
        return Response(400)


@app.route("/api/update_app", methods=["POST"])
def update_app():
    tasks.update_app()
    return 200


@app.route("/api/get_app_version", methods=["GET"])
def get_app_version():
    result = subprocess.run(
        ["python", "-c", "import pioreactor; print(pioreactor.__version__)"], capture_output=True
    )
    if result.returncode != 0:
        publish_to_error_log(result.stdout, "get_app_version")
        publish_to_error_log(result.stderr, "get_app_version")
        return Response(500)
    return result.stdout.strip()


@app.route("/api/export_datasets", methods=["POST"])
def export_datasets():
    return


@app.route("/api/get_experiments", methods=["GET"])
def get_experiments():
    try:
        experiments = query_db(
            "SELECT experiment, created_at, description FROM experiments ORDER BY created_at DESC;"
        )

    except Exception as e:
        publish_to_error_log(str(e), "get_experiments")
        return Response(400)

    return jsonify(experiments)


@app.route("/api/get_latest_experiment", methods=["GET"])
def get_latest_experiment():
    try:
        latest_experiment = query_db(
            "SELECT experiment, created_at, description, media_used, organism_used, delta_hours FROM latest_experiment",
            one=True,
        )

    except Exception as e:
        publish_to_error_log(str(e), "get_latest_experiment")
        return Response(400)

    return jsonify(latest_experiment)


@app.route("/api/get_current_unit_labels", methods=["GET"])
def get_current_unit_labels():
    try:
        current_unit_labels = query_db(
            "SELECT r.pioreactor_unit as unit, r.label FROM pioreactor_unit_labels AS r JOIN latest_experiment USING (experiment);"
        )

        keyed_by_unit = {d["unit"]: d["label"] for d in current_unit_labels}

        return jsonify(keyed_by_unit)

    except Exception as e:
        publish_to_error_log(str(e), "get_current_unit_labels")
        return Response(400)


@app.route("/api/update_current_unit_labels", methods=["POST"])
def update_current_unit_labels():

    body = request.get_json()

    unit = body["unit"]
    label = body["label"]

    latest_experiment_dict = query_db("SELECT experiment FROM latest_experiment", one=True)

    latest_experiment = latest_experiment_dict["experiment"]

    try:
        insert_into_db(
            "INSERT OR REPLACE INTO pioreactor_unit_labels (label, experiment, pioreactor_unit, created_at) VALUES ((?), (?), (?), strftime('%Y-%m-%dT%H:%M:%S', datetime('now')) ) ON CONFLICT(experiment, pioreactor_unit) DO UPDATE SET label=excluded.label, created_at=strftime('%Y-%m-%dT%H:%M:%S', datetime('now'))",
            (label, latest_experiment, unit),
        )

    except Exception as e:
        publish_to_error_log(str(e), "update_current_unit_labels")
        return Response(400)

    # client.publish(f"pioreactor/{unit}/{latest_experiment}/unit_label", label, retain=True)

    return Response(200)


@app.route("/api/get_historical_organisms_used", methods=["GET"])
def get_historical_organisms_used():
    try:
        historical_organisms = query_db(
            'SELECT DISTINCT organism_used as key FROM experiments WHERE NOT (organism_used IS NULL OR organism_used == "") ORDER BY created_at DESC;'
        )

    except Exception as e:
        publish_to_error_log(str(e), "get_historical_organisms_used_used")
        return Response(400)

    return jsonify(historical_organisms)


@app.route("/api/get_historical_media_used", methods=["GET"])
def get_historical_media_used():
    try:
        historical_media = query_db(
            'SELECT DISTINCT media_used as key FROM experiments WHERE NOT (media_used IS NULL OR media_used == "") ORDER BY created_at DESC;'
        )

    except Exception as e:
        publish_to_error_log(str(e), "get_historical_organisms_used_used")
        return Response(400)

    return jsonify(historical_media)


@app.route("/api/create_experiment", methods=["POST"])
def create_experiment():

    body = request.get_json()

    try:
        insert_into_db(
            "INSERT INTO experiments (created_at, experiment, description, media_used, organism_used) VALUES (?,?,?,?,?)",
            (
                body["created_at"],
                body["experiment"],
                body.get("description"),
                body.get("media_used"),
                body.get("organism_used"),
            ),
        )

        client.publish("pioreactor/latest_experiment", body["experiment"], qos=2, retain=True)
        return Response(200)

    except sqlite3.IntegrityError as e:
        publish_to_error_log(str(e), "create_experiment")
        return Response(400)


@app.route("/api/update_experiment_desc", methods=["POST"])
def update_experiment_description():
    return


@app.route("/api/add_new_pioreactor", methods=["POST"])
def add_new_pioreactor():

    new_name = request.get_json()["newPioreactorName"]
    result = tasks.add_new_pioreactor(new_name)

    try:
        status, msg = result(blocking=True, timeout=30)
    except Exception:
        status, msg = False, "Timed out"

    if status:
        return Response(200)
    else:
<<<<<<< HEAD
        return {"msg": msg}, 500

=======
        publish_to_error_log(msg, "add_new_pioreactor")
        return {'msg': msg}, 500
>>>>>>> 28dafaf9

## CONFIG CONTROL


@app.route("/api/get_config/<filename>", methods=["GET"])
def get_config_of_file(filename):
    """get a specific config.ini file in the .pioractor folder"""
    try:
        specific_config_path = os.path.join(config["CONFIG_INI_FOLDER"], filename)

        with open(specific_config_path) as file_stream:
            return file_stream.read()

    except Exception as e:
        publish_to_error_log(str(e), "get_config_of_file")
        return Response(400)


@app.route("/api/get_configs", methods=["GET"])
def get_list_all_configs():
    """get a list of all config.ini files in the .pioreactor folder"""
    try:
        config_path = config["CONFIG_INI_FOLDER"]

        list_config_files = []

        for file in os.listdir(config_path):
            if file.endswith(".ini"):
                list_config_files.append(file)

        return list_config_files

    except Exception as e:
        publish_to_error_log(str(e), "get_list_all_contrib")
        return Response(400)


@app.route("/api/delete_config", methods=["POST"])
def delete_config():
    """TODO: make this http DELETE"""

    body = request.get_json()

    config_path = os.path.join(
        config["CONFIG_INI_FOLDER"], body["filename"]
    )  # where is this filename coming from?

    result = subprocess.run(["rm", config_path], capture_output=True)

    if result.returncode != 0:
        publish_to_error_log(result.stdout, "delete_config")
        publish_to_error_log(result.stderr, "delete_config")
        return Response(400)

    else:
        return Response(200)


@app.route("/api/save_new_config", methods=["POST"])
def save_new_config():
    """if the config file is unit specific, we only need to run sync-config on that unit."""
    return


@app.errorhandler(404)
def not_found(e):
    try:
        return app.send_static_file("index.html")
    except Exception:
        return "Not found! Missing index.html?", 404


@app.teardown_appcontext
def close_connection(exception):
    db = getattr(g, "_database", None)
    if db is not None:
        db.close()


## START SERVER<|MERGE_RESOLUTION|>--- conflicted
+++ resolved
@@ -75,12 +75,8 @@
     cur.close()
     return (rv[0] if rv else None) if one else rv
 
-<<<<<<< HEAD
-
-def insert_into_db(query, args=()):
-=======
+
 def insert_into_db(insert_smt, args=()):
->>>>>>> 28dafaf9
     con = _get_db_connection()
     cur = con.cursor()
     cur.execute(insert_smt, args)
@@ -605,13 +601,9 @@
     if status:
         return Response(200)
     else:
-<<<<<<< HEAD
+        publish_to_error_log(msg, "add_new_pioreactor")
         return {"msg": msg}, 500
 
-=======
-        publish_to_error_log(msg, "add_new_pioreactor")
-        return {'msg': msg}, 500
->>>>>>> 28dafaf9
 
 ## CONFIG CONTROL
 
