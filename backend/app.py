--- conflicted
+++ resolved
@@ -22,11 +22,8 @@
 ## app.js defined constants and variables here with require?
 # require() in nodejs -> loads modules, same as python import
 
-<<<<<<< HEAD
-app = Flask(__name__, static_folder="build/static", static_url_path="")
-=======
+
 app = Flask(__name__)
->>>>>>> 6ff74568
 
 
 ## CONNECT TO MQTT server / broker
@@ -427,7 +424,7 @@
 
 @app.route("/api/get_app_version", methods=["GET"])
 def get_app_version():
-    result = subprocess.run(["python", "-c", 'import pioreactor; print(pioreactor.__version__)'], capture_output=True)
+    result = subprocess.run(["python", "-c", "import pioreactor; print(pioreactor.__version__)"], capture_output=True)
     if result.returncode != 0:
         publish_to_error_log(result.stdout, "get_app_version")
         publish_to_error_log(result.stderr, "get_app_version")
@@ -599,14 +596,10 @@
 
 @app.errorhandler(404)
 def not_found(e):
-<<<<<<< HEAD
-    return app.send_static_file("index.html")
-
-=======
-    try:
-        return app.send_static_file('index.html')
-    except:
-        return 'Not found! Missing index.html?', 404
->>>>>>> 6ff74568
+    try:
+        return app.send_static_file("index.html")
+    except Exception:
+        return "Not found! Missing index.html?", 404
+
 
 ## START SERVER